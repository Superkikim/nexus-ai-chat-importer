--- conflicted
+++ resolved
@@ -4,15 +4,11 @@
 
 ## Overview
 
-<<<<<<< HEAD
-Version 1.0.7 of the Nexus AI Chat Importer Plugin for Obsidian introduces support for multiple file imports, allowing batch processing of conversation exports while maintaining data consistency.
-=======
 The Nexus AI Chat Importer Plugin for Obsidian provides a seamless way to import AI chat conversations from various providers into your Obsidian vault.
 
 **⚠️ IMPORTANT: Version 1.0.8 fixes critical performance issues for users with large conversation collections. If you have 1000+ imported conversations and experience slow Obsidian startup, please update immediately.**
 
 With version 1.0.8, the plugin features significant performance improvements and a restructured architecture designed for multi-provider support.
->>>>>>> 73743d10
 
 ## ☕ Support My Work
 
