--- conflicted
+++ resolved
@@ -1,11 +1,7 @@
 {
     "id": "nexus-ai-chat-importer",
     "name": "Nexus AI Chat Importer",
-<<<<<<< HEAD
-    "version": "1.2.0",
-=======
     "version": "1.3.0",
->>>>>>> 0c01993b
     "author": "Superkikim",
     "authorUrl": "https://github.com/Superkikim",
     "minAppVersion": "0.15.0",
