{
    "name": "nexus-ai-chat-importer",
<<<<<<< HEAD
    "version": "1.2.0",
=======
    "version": "1.3.0",
>>>>>>> 0c01993b
    "description": "This plugin allows to import ChatGPT conversation from the export files downloaded from your account",
    "main": "main.js",
    "scripts": {
        "dev": "node esbuild.config.mjs && cp styles.css build/styles.css && chokidar \"styles.css\" -c \"cp styles.css build/styles.css\"",
        "type-check": "tsc --noEmit --skipLibCheck",
        "build-only": "node esbuild.config.mjs production",
        "build": "npm run build-only",
        "build-with-check": "npm run type-check && npm run build-only",
        "ios-build": "node esbuild.config.mjs ios"
    },
    "keywords": [],
<<<<<<< HEAD
    "author": "",
    "license": "MIT",
=======
    "author": "Akim Sissaoui (Superkikim)",
    "license": "GPL-3.0-or-later",
>>>>>>> 0c01993b
    "devDependencies": {
        "@eslint/eslintrc": "^1.0.0",
        "@types/node": "^16.11.6",
        "@typescript-eslint/eslint-plugin": "5.29.0",
        "@typescript-eslint/parser": "5.29.0",
        "builtin-modules": "3.3.0",
        "chokidar-cli": "^3.0.0",
        "copyfiles": "^2.3.0",
        "esbuild": "0.17.3",
        "eslint": "^8.0.1",
        "eslint-config-prettier": "^8.3.0",
        "eslint-plugin-import": "^2.25.2",
        "eslint-plugin-prettier": "^4.0.0",
        "fs-extra": "^11.2.0",
        "glob": "^9.3.5",
        "obsidian": "^1.8.7",
        "prettier": "^2.3.2",
        "rimraf": "^4.1.2",
        "tslib": "2.4.0",
        "typescript": "4.7.4"
    },
    "dependencies": {
<<<<<<< HEAD
=======
        "@popperjs/core": "^2.11.8",
>>>>>>> 0c01993b
        "jszip": "^3.7.1"
    }
}<|MERGE_RESOLUTION|>--- conflicted
+++ resolved
@@ -1,10 +1,6 @@
 {
     "name": "nexus-ai-chat-importer",
-<<<<<<< HEAD
-    "version": "1.2.0",
-=======
     "version": "1.3.0",
->>>>>>> 0c01993b
     "description": "This plugin allows to import ChatGPT conversation from the export files downloaded from your account",
     "main": "main.js",
     "scripts": {
@@ -16,13 +12,8 @@
         "ios-build": "node esbuild.config.mjs ios"
     },
     "keywords": [],
-<<<<<<< HEAD
-    "author": "",
-    "license": "MIT",
-=======
     "author": "Akim Sissaoui (Superkikim)",
     "license": "GPL-3.0-or-later",
->>>>>>> 0c01993b
     "devDependencies": {
         "@eslint/eslintrc": "^1.0.0",
         "@types/node": "^16.11.6",
@@ -45,10 +36,7 @@
         "typescript": "4.7.4"
     },
     "dependencies": {
-<<<<<<< HEAD
-=======
         "@popperjs/core": "^2.11.8",
->>>>>>> 0c01993b
         "jszip": "^3.7.1"
     }
 }